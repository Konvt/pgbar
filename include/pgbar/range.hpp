--- conflicted
+++ resolved
@@ -10,11 +10,7 @@
 #include <iterator>  // marks iterator tags
 #include <algorithm> // std::distance
 
-<<<<<<< HEAD
-#if defined(_MSC_VER) && defined(_MSVC_LANG) // for msvc
-=======
 #if defined(_MSVC_VER) && defined(_MSVC_LANG) // for msvc
->>>>>>> 266f0fdb
     #define __PGBAR_CMP_V__ _MSVC_LANG
 #else
     #define __PGBAR_CMP_V__ __cplusplus
