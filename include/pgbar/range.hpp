--- conflicted
+++ resolved
@@ -281,21 +281,6 @@
     /// @tparam _ConT The type of the container.
     template<
         typename _ConT, typename BarT
-<<<<<<< HEAD
-#ifdef __PGBAR_CXX14__
-        , typename ConT = std::decay_t<_ConT>
-    >
-    std::enable_if_t<
-#ifdef __PGBAR_CXX17__
-        std::is_lvalue_reference_v<_ConT>
-#else
-        std::is_lvalue_reference<_ConT>::value
-#endif
-        , range_iterator_iter<typename ConT::iterator, BarT>
-    >
-#else
-=======
->>>>>>> 8d4add02
         , typename ConT = typename std::decay<_ConT>::type
     >
 #ifdef __PGBAR_CXX20__
