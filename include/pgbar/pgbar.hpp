// This code is licensed under the MIT License.
// Please see the LICENSE file in the root of the repository for the full license text.
// Copyright (c) 2023 Konvt
#pragma once

#ifndef __PROGRESSBAR_HPP__
    #define __PROGRESSBAR_HPP__

#include <cmath>       // std::round()
#include <type_traits> // SFINAE
#include <utility>     // std::pair
#include <string>      // std::string
#include <chrono>      // as u know
#include <exception>   // bad_pgbar exception
#include <iostream>    // std::cout, the output stream object used.

#if defined(__GNUC__) || defined(__clang__)
    #define __PGBAR_INLINE_FUNC__ __attribute__((always_inline))
#elif defined(_MSC_VER)
    #define __PGBAR_INLINE_FUNC__ __forceinline
#else
    #define __PGBAR_INLINE_FUNC__
#endif

<<<<<<< HEAD
#if defined(_MSC_VER) && defined(_MSVC_LANG) // for msvc
=======
#if defined(_MSVC_VER) && defined(_MSVC_LANG) // for msvc
>>>>>>> 266f0fdb
    #define __PGBAR_CMP_V__ _MSVC_LANG
#else
    #define __PGBAR_CMP_V__ __cplusplus
#endif

#ifdef _WIN32
    #include <io.h>
    #define __PGBAR_WIN__
#elif defined(__unix__)
    #include <unistd.h>
    #define __PGBAR_UNIX__
#else
    #define __PGBAR_UNKNOW_PLATFORM__
#endif

#if __PGBAR_CMP_V__ >= 202002L
    #include <format>
    #include <concepts>
    #define __PGBAR_CXX20__
#endif // __cplusplus >= 202002L
#if __PGBAR_CMP_V__ >= 201703L
    #include <string_view>
    #define __PGBAR_CXX17__
    #define __PGBAR_IF_CONSTEXPR__ constexpr
#else
    #define __PGBAR_IF_CONSTEXPR__
#endif // __cplusplus >= 201703L
#if __PGBAR_CMP_V__ >= 201402L
    #define __PGBAR_CXX14__
#endif // __cplusplus >= 201402L

#ifndef PGBAR_NOT_COL
    /* Specify the color and font style for the status bar. */
    #define __PGBAR_COL__ "\033[1;36m"
    #define __PGBAR_DEFAULT_COL__ "\033[0m"
#else
    #define __PGBAR_COL__ ""
    #define __PGBAR_DEFAULT_COL__ ""
#endif

namespace pgbar {

    class bad_pgbar : public std::exception {
        std::string message;
    public:
        bad_pgbar(const std::string& _mes): message {_mes} {}
        virtual ~bad_pgbar() {}
        virtual const char* what() const noexcept { return message.c_str(); }
    };

    struct style_opts {
        using OptT = uint8_t;
        static constexpr OptT bar = 1 << 0;
        static constexpr OptT percentage = 1 << 1;
        static constexpr OptT task_counter = 1 << 2;
        static constexpr OptT rate = 1 << 3;
        static constexpr OptT countdown = 1 << 4;
        static constexpr OptT entire = ~0;
        style_opts() = delete;
    };

    class pgbar {
        /* auxiliary type definition */

        using SizeT = std::size_t;
        using StrT = std::string;
#ifdef __PGBAR_CXX17__
        using ReadOnlyT = std::string_view;
#else
        using ReadOnlyT = const StrT&;
#endif
        enum class txt_layut { align_left, align_right, align_center }; // text layout

        /* static variable definition */

        static constexpr char blank = ' ';
        static constexpr char reboot = '\r';
        static constexpr char backspace = '\b';
        static constexpr SizeT ratio_len = 7; // The length of `100.00%`.
        static constexpr SizeT time_len = 11; // The length of `9.9m < 9.9m`.
        static constexpr SizeT rate_len = 10; // The length of `999.99 kHz`.
        static const StrT rightward;          // ASCII Escape Sequence: moves the cursor right.
        static const StrT l_status;           // The left bracket of status bar.
        static const StrT r_status;           // The right bracket of status bar.
        static const StrT col_fmt;            // The color and font style of status bar.
        static const StrT defult_col;         // The default color and font style.

        /* private data member */

        std::ostream *stream;
        StrT todo_ch, done_ch;
        StrT l_bracket, r_bracket;
        SizeT step; // The number of steps per invoke `update()`.
        SizeT total_tsk, done_cnt;
        SizeT bar_length; // The length of the progress bar.
        style_opts::OptT option;
        bool in_terminal, is_done, is_invoked;

        /* private method member */

        /// @brief Format the `_str`.
        /// @tparam _style Format mode.
        /// @param _width Target length, do nothing if `_width` less than the length of `_str`.
        /// @param _str The string will be formatted.
        /// @return Formatted string.
        template<txt_layut _style>
        __PGBAR_INLINE_FUNC__ static StrT formatter(SizeT _width, StrT _str) {
            if (_width == 0) return {}; // `StrT` is only effective for the progress bar.
            if (_str.size() >= _width) return _str; // The other are all `StrT` type.
            // Thus the return type of `formatter` is `StrT`.
#ifdef __PGBAR_CXX20__
            if __PGBAR_IF_CONSTEXPR__ (_style == txt_layut::align_right)
                return std::format("{:>{}}", std::move(_str), _width);
            else if __PGBAR_IF_CONSTEXPR__ (_style == txt_layut::align_left)
                return std::format("{:<{}}", std::move(_str), _width);
            else return std::format("{:^{}}", std::move(_str), _width);
#else
            SizeT str_size = _str.size();
            if __PGBAR_IF_CONSTEXPR__ (_style == txt_layut::align_right)
                return StrT(_width-str_size, blank) + std::move(_str);
            else if __PGBAR_IF_CONSTEXPR__ (_style == txt_layut::align_left)
                return std::move(_str) + StrT(_width-str_size, blank);
            else {
                _width -= _str.size();
                SizeT r_blank = _width/2;
                return StrT(_width-r_blank, blank) + std::move(_str) + StrT(r_blank, blank);
            }
#endif
        }
        /// @brief Copy a string mutiple times and concatenate them together.
        /// @tparam S The type of the string.
        /// @param _time Copy times.
        /// @param _src The string to be copied.
        /// @return The string copied mutiple times.
        static StrT bulk_copy(SizeT _time, ReadOnlyT _src) {
            if (_time == 0 || _src.size() == 0) return {};
            StrT ret; ret.reserve(_src.size()*_time);
            for (SizeT _ = 0; _ < _time; ++_)
                ret.append(_src, 0);
            return ret;
        }
        __PGBAR_INLINE_FUNC__ bool check_output_stream() {
            if (stream != &std::cout || stream != &std::cerr)
                return true; // Custom object, the program does not block output.
#ifdef __PGBAR_WIN__
            if (_isatty(_fileno(stdout)))
                return true;
#elif defined(__PGBAR_UNIX__)
            if (isatty(fileno(stdout)))
                return true;
#elif defined(__PGBAR_UNKNOW_PLATFORM__)
            if (true) return true;
#endif
            else return false;
        }

        __PGBAR_INLINE_FUNC__ StrT show_bar(double percent) {
            static double lately_perc = 0;
            if (is_invoked && done_cnt != total_tsk && (percent-lately_perc)*100.0 < 1.0)
                return {};

            StrT buf {}; buf.reserve(l_bracket.size()+r_bracket.size()+bar_length+1);
            SizeT done_len = std::round(bar_length*percent);
            buf.append(
                bulk_copy(1, l_bracket) + bulk_copy(done_len, done_ch) +
                bulk_copy(bar_length-done_len, todo_ch) + bulk_copy(1, r_bracket) +
                StrT(1, blank)
            );
            return buf;
        }
        __PGBAR_INLINE_FUNC__ StrT show_proportion(double percent) {
            static double lately_perc = 0;
            if (!is_invoked) {
                lately_perc = 0;
                static const StrT default_str =
                    formatter<txt_layut::align_left>(ratio_len, "0.00%");
                return default_str;
            }
            if (is_invoked && done_cnt != total_tsk && (percent-lately_perc)*100.0 < 0.08)
                return {};
            lately_perc = percent;

            StrT proportion = std::to_string(percent*100);
            proportion.resize(proportion.find('.')+3);

            return formatter<txt_layut::align_left>(
                ratio_len-proportion.size(),
                std::move(proportion) + StrT(1, '%')
            );
        }
        __PGBAR_INLINE_FUNC__ StrT show_remain_task() {
            StrT total_str = std::to_string(total_tsk);
            SizeT size = total_str.size();
            return (
                formatter<txt_layut::align_right>(size, std::to_string(done_cnt)) +
                StrT(1, '/') + std::move(total_str)
            );
        }
        __PGBAR_INLINE_FUNC__ StrT show_rate(std::chrono::duration<SizeT, std::nano> interval) {
            using namespace std::chrono;
            static duration<SizeT, std::nano> invoke_interval {};

            if (!is_invoked) {
                invoke_interval = {};
                static const StrT default_str =
                    formatter<txt_layut::align_center>(rate_len, "0.00 Hz");
                return default_str;
            }

            invoke_interval = (invoke_interval + interval)/2; // each invoke interval
            SizeT frequency = duration_cast<nanoseconds>(seconds(1)) / invoke_interval;

            auto splice = [](double val) -> StrT {
                StrT str = std::to_string(val);
                str.resize(str.find('.')+3); // Keep two decimal places.
                return str;
            };

            StrT rate {}; rate.reserve(rate_len);
            if (frequency < 1e3) // < 1Hz => 999.99 Hz
                rate.append(splice(frequency) + StrT(" Hz"));
            else if (frequency < 1e6) // < 1 kHz => 999.99 kHz
                rate.append(splice(frequency/1e3) + StrT(" kHz"));
            else if (frequency < 1e9) // < 1 MHz => 999.99 MHz
                rate.append(splice(frequency/1e6) + StrT(" MHz"));
            else { // < 1 GHz => 999.99 GHz
                double temp = frequency/1e9;
                if (temp > 999.99) rate.append("999.99 GHz");
                else rate.append(splice(temp) + StrT(" GHz"));
            }

            return formatter<txt_layut::align_center>(rate_len, std::move(rate));
        }
        __PGBAR_INLINE_FUNC__ StrT show_time(std::chrono::duration<SizeT, std::nano> interval) {
            using namespace std::chrono;

            if (!is_invoked) {
                static const StrT default_str =
                    formatter<txt_layut::align_center>(time_len, "0s < 99h");
                return default_str;
            }

            auto splice = [](double val) -> StrT {
                StrT str = std::to_string(val);
                str.resize(str.find('.')+2); // Keep one decimal places.
                return str;
            };
            auto to_time = [&splice](int64_t sec) -> StrT {
                if (sec < 60) // < 1 minute => 59s
                    return std::to_string(sec) + StrT(1, 's');
                else if (sec < 60*9) // < 9 minutes => 9.9m
                    return splice(static_cast<double>(sec) / 60.0) + StrT(1, 'm');
                else if (sec < 60*60) // >= 9 minutes => 59m
                    return std::to_string(sec / 60) + StrT(1, 'm');
                else if (sec < 60*60*9) // < 9 hour => 9.9h
                    return splice(static_cast<double>(sec)/(60.0*60.0)) + StrT(1, 'h');
                else { // >= 9 hour => 999h
                    if (sec > 60*60*99) return "99h";
                    else return std::to_string(sec/(60*60)) + StrT(1, 'h');
                }
            };

            return formatter<txt_layut::align_center>(
                time_len, to_time(duration_cast<seconds>(interval*done_cnt).count()) +
                StrT(" < ") + to_time(duration_cast<seconds>(interval*(total_tsk-done_cnt)).count())
            );
        }
        /// @brief Based on the value of `option` and bitwise operations,
        /// @brief determine which part of the string needs to be concatenated.
        /// @param percent The percentage of the current task execution.
        /// @return The progress bar that has been assembled but is pending output.
        __PGBAR_INLINE_FUNC__ std::pair<StrT, StrT>
        switch_feature(double percent, std::chrono::duration<SizeT, std::nano> interval) {
            StrT bar_str {};
            static const StrT division {" | "};
            StrT perc_str {}, tsk_cnt_str {}, rate_str{}, cntdwn_str {};
            SizeT divi_len = 0;

            bool disp_bar     = option & style_opts::bar,
                 disp_perc    = option & style_opts::percentage,
                 disp_tsk_cnt = option & style_opts::task_counter,
                 disp_rate    = option & style_opts::rate,
                 disp_cntdwn  = option & style_opts::countdown;
            /* Based on the bit vector indicating the switching of different sections,
             * the parts that are not turned on will be empty. */
            if (disp_bar)     bar_str = show_bar(percent);
            if (disp_perc)    perc_str = show_proportion(percent);
            if (disp_tsk_cnt) tsk_cnt_str = show_remain_task();
            if (disp_rate)    rate_str = show_rate(interval);
            if (disp_cntdwn)  cntdwn_str = show_time(std::move(interval));

            /* Using the sections that are enabled in the bit vector
             * to insert separators between different status bars. */
            bool perc_divi = false, tsk_cnt_divi = false, rate_divi = false;
            if ((disp_perc) && (disp_tsk_cnt || disp_rate || disp_cntdwn)) {
                perc_divi = true; // There are something behind the proportion.
                divi_len += division.size();
            }
            if (disp_tsk_cnt && (disp_rate || disp_cntdwn)) {
                tsk_cnt_divi = true; // There are something behind the task counter.
                divi_len += division.size();
            }
            if (disp_rate && disp_cntdwn) {
                rate_divi = true; // There are something behind the rate indicator.
                divi_len += division.size();
            }

            /* Using the sections that are enabled in the bit vector
             * to calculate the number of backspace characters. */
            static SizeT tsk_cnt_len = 0;
            if (!is_invoked) tsk_cnt_len = std::to_string(total_tsk).size()*2+1;
            SizeT backtrack_len = 0;
            if ((!disp_bar || bar_str.size() == 0) && is_invoked) {
                // It doesn't make sense to concatenate backspaces when updating `bar_str`.
                backtrack_len += disp_perc    ? ratio_len   : 0;
                backtrack_len += disp_tsk_cnt ? tsk_cnt_len : 0;
                backtrack_len += disp_rate    ? rate_len    : 0;
                backtrack_len += disp_cntdwn  ? time_len    : 0;
                backtrack_len += divi_len + l_status.size() + r_status.size();
            } else if (disp_bar && bar_str.size() != 0) // Updating `bar_str`, it will always back to the head of the line.
                bar_str = StrT(1, reboot) + std::move(bar_str);
            static StrT backtrack[2] {{}, {}}; // Provide an empty string to use when backspaces are not needed.
            static SizeT lately_bcktck_len = 0;
            if (!is_invoked) {
                backtrack[0] = {};
                lately_bcktck_len = 0;
            }
            if (backtrack_len != 0 && lately_bcktck_len != backtrack_len) {
                backtrack[0] = bulk_copy(backtrack_len, StrT(1, backspace));
                lately_bcktck_len = backtrack_len;
            }

            /* When some strings are empty,
             * use a string composed of escape sequences to move the cursor to the right. */
            static const StrT skip_perc   {bulk_copy(ratio_len, rightward)};
            static const StrT skip_rate   {bulk_copy(rate_len, rightward)};
            static const StrT skip_cntdwn {bulk_copy(time_len, rightward)};
            static StrT skip_tsk_cnt {};
            static SizeT skp_tsk_cnt_len = 0;
            if (skp_tsk_cnt_len != tsk_cnt_len) {
                skip_tsk_cnt = bulk_copy(tsk_cnt_len, rightward);
                skp_tsk_cnt_len = tsk_cnt_len;
            }
            if (disp_perc && perc_str.size() == 0) // Skip updating the proportion.
                perc_str = skip_perc;
            if (disp_tsk_cnt && tsk_cnt_str.size() == 0) // Skip updating the task counter.
                tsk_cnt_str = skip_tsk_cnt;
            if (disp_rate && rate_str.size() == 0) // Skip updating the rate indicator.
                rate_str = skip_rate;
            if (disp_cntdwn && cntdwn_str.size() == 0) // Skip updating the countdown.
                cntdwn_str = skip_cntdwn;

            /* Insert the strings that control cursor movement into the positions where they are needed. */
            if (perc_divi)    perc_str    = std::move(perc_str) + division;
            if (tsk_cnt_divi) tsk_cnt_str = std::move(tsk_cnt_str) + division;
            if (rate_divi)    rate_str    = std::move(rate_str) + division;
            /* If there is something to be displayed after the progress bar,
             * concatenate the brackets of the status bar. */
            if (disp_perc || disp_tsk_cnt || disp_rate || disp_cntdwn) {
                perc_str = col_fmt + l_status + std::move(perc_str);
                cntdwn_str = std::move(cntdwn_str) + r_status + defult_col;
            }

            SizeT bcktck_offset = disp_bar && bar_str.size() != 0 ? 1 : 0;
            return {
                std::move(bar_str),
                backtrack[bcktck_offset] +
                std::move(perc_str) + std::move(tsk_cnt_str) +
                std::move(rate_str) + std::move(cntdwn_str)
            };
        }
    public:
        pgbar(pgbar&&) = delete;
        pgbar& operator=(pgbar&&) = delete;

        pgbar(SizeT _total_tsk, std::ostream& _ostream) {
            stream    = &_ostream;
            todo_ch   = StrT(1, blank); done_ch = StrT(1, '#');
            l_bracket = StrT(1, '['); r_bracket = StrT(1, ']');
            step = 1; total_tsk = _total_tsk; done_cnt = 0;
            bar_length = 50; // default value
            option = style_opts::entire;
            in_terminal = check_output_stream();
            is_done = is_invoked = false;
        }
        pgbar(): pgbar(0, std::cerr) {} // default constructor
        pgbar(const pgbar& _other): pgbar() { // style copy
            stream      = _other.stream;
            todo_ch     = _other.todo_ch;
            done_ch     = _other.done_ch;
            l_bracket   = _other.l_bracket;
            r_bracket   = _other.r_bracket;
            in_terminal = check_output_stream();
            option = _other.option;
        }
        ~pgbar() {}

        bool check_update() const noexcept
            { return is_invoked; }
        bool check_full() const noexcept
            { return is_done; }
        /* Reset pgbar obj, EXCLUDING the total number of tasks */
        pgbar& reset() noexcept {
            done_cnt = 0;
            is_done = is_invoked = false;
            return *this;
        }
        /* Set the output stream object. */
        pgbar& set_ostream(std::ostream& _ostream) noexcept {
            if (is_invoked) return *this;
            stream = &_ostream;
            in_terminal = check_output_stream();
            return *this;
        }
        /* Set the number of steps the counter is updated each time `update()` is called. */
        pgbar& set_step(SizeT _step) noexcept {
            if (is_invoked) return *this;
            step = _step; return *this;
        }
        /* Set the number of tasks to be updated. */
        pgbar& set_task(SizeT _total_tsk) noexcept {
            if (is_invoked) return *this;
            total_tsk = _total_tsk; return *this;
        }
        /* Set the TODO characters in the progress bar. */
        pgbar& set_done_char(StrT _done_ch) {
            if (is_invoked) return *this;
            done_ch = std::move(_done_ch);
            return *this;
        }
        /* Set the DONE characters in the progress bar. */
        pgbar& set_todo_char(StrT _todo_ch) {
            if (is_invoked) return *this;
            todo_ch = std::move(_todo_ch);
            return *this;
        }
        /* Set the left bracket of the progress bar. */
        pgbar& set_left_bracket(StrT _l_bracket) {
            if (is_invoked) return *this;
            l_bracket = std::move(_l_bracket);
            return *this;
        }
        /* Set the right bracket of the progress bar. */
        pgbar& set_right_bracket(StrT _r_bracket) {
            if (is_invoked) return *this;
            r_bracket = std::move(_r_bracket);
            return *this;
        }
        /* Set the length of the progress bar. */
        pgbar& set_bar_length(SizeT _length) noexcept {
            if (is_invoked) return *this;
            bar_length = _length; return *this;
        }
        /* Select the display style by using bit operations. */
        pgbar& set_style(style_opts::OptT _selection) noexcept {
            if (is_invoked) return *this;
            option = _selection; return *this;
        }
        pgbar& operator=(const pgbar& _other) {
            if (this == &_other || is_invoked)
                return *this;
            stream      = _other.stream;
            todo_ch     = _other.todo_ch;
            done_ch     = _other.done_ch;
            l_bracket   = _other.l_bracket;
            r_bracket   = _other.r_bracket;
            in_terminal = check_output_stream();
            option = _other.option;
            return *this;
        }

        /* Update progress bar. */
        void update() {
            static std::chrono::duration<SizeT, std::nano> invoke_interval {};
            static std::chrono::system_clock::time_point first_invoked {}, lately_called {};
            static constexpr std::chrono::milliseconds refresh_rate {40}; // 25 Hz
            // TODO: empty cycle check
            if (is_done) throw bad_pgbar {"bad_pgbar: updating a full progress bar"};
            else if (total_tsk == 0) throw bad_pgbar {"bad_pgbar: the number of tasks is zero"};
            if (!is_invoked) {
                if (step == 0) throw bad_pgbar {"bad_pgbar: zero step"};
                invoke_interval = {};
                first_invoked = lately_called = std::chrono::system_clock::now();
                auto info = switch_feature(0, {});
                *stream << info.first << info.second;
                is_invoked = true;
            }
            done_cnt += step;
<<<<<<< HEAD
            //if (skip_update(invoke_interval)) return;
=======
>>>>>>> 266f0fdb

            auto now = std::chrono::system_clock::now();
            if (done_cnt != total_tsk && now-lately_called < refresh_rate)
                return; // The refresh rate is capped at 25 Hz.
            invoke_interval = (now - first_invoked) / done_cnt;
            lately_called = std::move(now);

            double perc = done_cnt / static_cast<double>(total_tsk);
            auto info = switch_feature(perc, std::move(invoke_interval));
            *stream << info.first << info.second;
            if (done_cnt >= total_tsk) {
                is_done = true;
                *stream << '\n';
            }
        }
    };

    const pgbar::StrT pgbar::rightward {"\033[C"};
    const pgbar::StrT pgbar::l_status {"[ "};
    const pgbar::StrT pgbar::r_status {" ]"};
    const pgbar::StrT pgbar::col_fmt {__PGBAR_COL__};
    const pgbar::StrT pgbar::defult_col {__PGBAR_DEFAULT_COL__};

} // namespace pgbar

#undef __PGBAR_WIN__
#undef __PGBAR_UNIX__
#undef __PGBAR_UNKNOW_PLATFORM__

#undef __PGBAR_CXX14__
#undef __PGBAR_CXX17__
#undef __PGBAR_CXX20__

#undef __PGBAR_COL__
#undef __PGBAR_DEFAULT_COL__
#undef __PGBAR_IF_CONSTEXPR__
#undef __PGBAR_INLINE_FUNC__

#endif // __PROGRESSBAR_HPP__<|MERGE_RESOLUTION|>--- conflicted
+++ resolved
@@ -22,11 +22,7 @@
     #define __PGBAR_INLINE_FUNC__
 #endif
 
-<<<<<<< HEAD
-#if defined(_MSC_VER) && defined(_MSVC_LANG) // for msvc
-=======
 #if defined(_MSVC_VER) && defined(_MSVC_LANG) // for msvc
->>>>>>> 266f0fdb
     #define __PGBAR_CMP_V__ _MSVC_LANG
 #else
     #define __PGBAR_CMP_V__ __cplusplus
@@ -515,10 +511,7 @@
                 is_invoked = true;
             }
             done_cnt += step;
-<<<<<<< HEAD
             //if (skip_update(invoke_interval)) return;
-=======
->>>>>>> 266f0fdb
 
             auto now = std::chrono::system_clock::now();
             if (done_cnt != total_tsk && now-lately_called < refresh_rate)
