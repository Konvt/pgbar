// This code is licensed under the MIT License.
// Please see the LICENSE file in the root of the repository for the full license text.
// Copyright (c) 2023-2024 Konvt
#pragma once

#ifndef __PROGRESSBAR_HPP__
    #define __PROGRESSBAR_HPP__

#include <cmath>       // std::round()
#include <type_traits> // SFINAE
#include <utility>     // std::pair
#include <string>      // std::string
#include <chrono>      // as u know
#include <exception>   // bad_pgbar exception
#include <iostream>    // std::cerr, the output stream object used.

#include <atomic>      // std::atomic<bool>
#include <thread>      // std::thread
#include <mutex>       // std::mutex & std::unique_lock std::lock_guard
#include <condition_variable> // std::condition_variable

#if defined(__GNUC__) || defined(__clang__)
    #define __PGBAR_INLINE_FUNC__ __attribute__((always_inline))
#elif defined(_MSC_VER)
    #define __PGBAR_INLINE_FUNC__ __forceinline
#else
    #define __PGBAR_INLINE_FUNC__
#endif

#if defined(_MSVC_VER) && defined(_MSVC_LANG) // for msvc
    #define __PGBAR_CMP_V__ _MSVC_LANG
#else
    #define __PGBAR_CMP_V__ __cplusplus
#endif

#ifdef _WIN32
    #include <io.h>
    #define __PGBAR_WIN__
#elif defined(__unix__)
    #include <unistd.h>
    #define __PGBAR_UNIX__
#else
    #define __PGBAR_UNKNOW_PLATFORM__
#endif

#if __PGBAR_CMP_V__ >= 202002L
    #include <concepts>
    #include <format>
    #define __PGBAR_CXX20__
#endif // __cplusplus >= 202002L
#if __PGBAR_CMP_V__ >= 201703L
    #include <string_view>
    #define __PGBAR_CXX17__
    #define __PGBAR_IF_CONSTEXPR__ constexpr
#else
    #define __PGBAR_IF_CONSTEXPR__
#endif // __cplusplus >= 201703L
#if __PGBAR_CMP_V__ >= 201402L
    #define __PGBAR_CXX14__
#endif // __cplusplus >= 201402L

#ifndef PGBAR_NOT_COL
    /* Specify the color and font style for the status bar. */
    #define __PGBAR_COL__ "\033[1;36m"
    #define __PGBAR_DEFAULT_COL__ "\033[0m"
#else
    #define __PGBAR_COL__ ""
    #define __PGBAR_DEFAULT_COL__ ""
#endif

namespace pgbar {

    class bad_pgbar : public std::exception {
        std::string message;
    public:
        bad_pgbar(const std::string& _mes): message {_mes} {}
        virtual ~bad_pgbar() {}
        virtual const char* what() const noexcept { return message.c_str(); }
    };

    struct style_opts {
        using OptT = uint8_t;
        static constexpr OptT bar = 1 << 0;
        static constexpr OptT percentage = 1 << 1;
        static constexpr OptT task_counter = 1 << 2;
        static constexpr OptT rate = 1 << 3;
        static constexpr OptT countdown = 1 << 4;
        static constexpr OptT entire = ~0;
        style_opts() = delete;
    };

    /// @brief renderer interface
    template<typename Derived>
    class renderer {
    public:
        void active()
            { static_cast<Derived*>(this)->active(); }
        void suspend()
            { static_cast<Derived*>(this)->suspend(); }
    };

#ifdef __PGBAR_CXX20__
    template<typename F>
    concept ValidTaskT = requires(F tk) {
        { tk() } -> std::same_as<void>;
    };
#endif

    /* Separate the rendering of the progress bar from the main thread. */
    class thread_renderer : public renderer<thread_renderer> {
        static const std::chrono::microseconds reflash_rate;

        std::atomic<bool> finish_signal;
        std::atomic<bool> stop_signal;
        std::condition_variable cond_var;
        std::mutex mtx;
        std::thread td;

    public:
#ifdef __PGBAR_CXX20__
        template<ValidTaskT Callable>
#else
        template<typename Callable>
#endif
        thread_renderer(Callable&& task)
            : finish_signal{false}, stop_signal{true}, cond_var{}, mtx{} {
#ifndef __PGBAR_CXX20__
            static_assert(
                std::is_same<typename std::result_of<Callable()>::type, void>::value,
                "Callable must be a callable object of type `void()`"
            );
#endif

            td = std::thread([&, task]() {
                while (!finish_signal) {
                    {
                        std::unique_lock<std::mutex> lock {mtx};
                        cond_var.wait(lock, [this]()-> bool {
                            return !stop_signal || finish_signal;
                        });
                    }
                    task(); // The refresh rate is capped at about 25 Hz.
                    std::this_thread::sleep_for(reflash_rate);
                }
            });
        }
        __PGBAR_INLINE_FUNC__ void active()
            { stop_signal = false; cond_var.notify_one(); }
        __PGBAR_INLINE_FUNC__ void suspend()
            { stop_signal = true; }
        ~thread_renderer() {
            finish_signal = true;
            stop_signal = false;
            if (td.joinable()) {
                cond_var.notify_one();
                td.join();
            }
        }
    };

    const std::chrono::microseconds thread_renderer::reflash_rate = std::chrono::microseconds(35);

    template<typename RenderT = thread_renderer>
    class pgbar {
        /* auxiliary type definition */

        using SizeT = std::size_t;
        using StrT = std::string;
#ifdef __PGBAR_CXX17__
        using ReadOnlyT = std::string_view;
#else
        using ReadOnlyT = const StrT&;
#endif
        enum class txt_layut { align_left, align_right, align_center }; // text layout

        /* static variable definition */

        static constexpr char blank = ' ';
        static constexpr char reboot = '\r';
        static constexpr char backspace = '\b';
        static constexpr SizeT ratio_len = 7; // The length of `100.00%`.
        static constexpr SizeT time_len = 11; // The length of `9.9m < 9.9m`.
        static constexpr SizeT rate_len = 10; // The length of `999.99 kHz`.
        static const StrT rightward;          // ASCII Escape Sequence: moves the cursor right.
        static const StrT l_status;           // The left bracket of status bar.
        static const StrT r_status;           // The right bracket of status bar.
        static const StrT division;           // The default division character.
        static const StrT col_fmt;            // The color and font style of status bar.
        static const StrT default_col;        // The default color and font style.

        /* private data member */

        RenderT rndrer;

        /* data members */

        std::ostream *stream;
        StrT todo_ch, done_ch;
        StrT l_bracket, r_bracket;
        SizeT step; // The number of steps per invoke `update()`.
        SizeT total_tsk, done_cnt;
        SizeT bar_length; // The length of the progress bar.
        style_opts::OptT option;
        bool in_terminal;

        /* thread communication and status datas */

        std::atomic<bool> is_invoked;
        std::atomic<bool> is_done;
        // The following are used to control the main thread to wait for the rendering thread.
        std::mutex mtx;
        std::condition_variable cond_var;
        bool continue_signal;

        /* private method member */

        /// @brief Format the `_str`.
        /// @tparam _style Format mode.
        /// @param _width Target length, do nothing if `_width` less than the length of `_str`.
        /// @param _str The string will be formatted.
        /// @return Formatted string.
        template<txt_layut _style>
        __PGBAR_INLINE_FUNC__ static StrT formatter(SizeT _width, StrT _str) {
            if (_width == 0) return {}; // `StrT` is only effective for the progress bar.
            if (_str.size() >= _width) return _str; // The other are all `StrT` type.
            // Thus the return type of `formatter` is `StrT`.
#ifdef __PGBAR_CXX20__
            if __PGBAR_IF_CONSTEXPR__ (_style == txt_layut::align_right)
                return std::format("{:>{}}", std::move(_str), _width);
            else if __PGBAR_IF_CONSTEXPR__ (_style == txt_layut::align_left)
                return std::format("{:<{}}", std::move(_str), _width);
            else return std::format("{:^{}}", std::move(_str), _width);
#else
            SizeT str_size = _str.size();
            if __PGBAR_IF_CONSTEXPR__ (_style == txt_layut::align_right)
                return StrT(_width - str_size, blank) + std::move(_str);
            else if __PGBAR_IF_CONSTEXPR__ (_style == txt_layut::align_left)
                return std::move(_str) + StrT(_width-str_size, blank);
            else {
                _width -= _str.size();
                SizeT r_blank = _width/2;
                return StrT(_width-r_blank, blank) + std::move(_str) + StrT(r_blank, blank);
            }
#endif
        }
        
        /// @brief Copy a string mutiple times and concatenate them together.
        /// @tparam S The type of the string.
        /// @param _time Copy times.
        /// @param _src The string to be copied.
        /// @return The string copied mutiple times.
        static StrT bulk_copy(SizeT _time, ReadOnlyT _src) {
            if (_time == 0 || _src.size() == 0) return {};
            StrT ret; ret.reserve(_src.size()*_time);
            for (SizeT _ = 0; _ < _time; ++_)
                ret.append(_src, 0);
            return ret;
        }
        
        __PGBAR_INLINE_FUNC__ bool check_output_stream() {
            if (stream != &std::cout && stream != &std::cerr)
                return true; // Custom object, the program does not block output.
#ifdef __PGBAR_WIN__
            if (_isatty(_fileno(stdout)))
                return true;
#elif defined(__PGBAR_UNIX__)
            if (isatty(fileno(stdout)))
                return true;
#elif defined(__PGBAR_UNKNOW_PLATFORM__)
            if (true) return true;
#endif
            else return false;
        }

        __PGBAR_INLINE_FUNC__ StrT show_bar(double percent) {
            static double lately_perc = 0;

            if (check_update() && check_full() && (percent-lately_perc) * 100.0 < 1.0)
                return {};

            StrT buf {}; buf.reserve(l_bracket.size() + r_bracket.size() + bar_length + 1);
            SizeT done_len = std::round(bar_length * percent);
            buf.append(
                bulk_copy(1, l_bracket) + bulk_copy(done_len, done_ch) +
                bulk_copy(bar_length - done_len, todo_ch) + bulk_copy(1, r_bracket) +
                StrT(1, blank)
            );
            return buf;
        }
        
        __PGBAR_INLINE_FUNC__ StrT show_proportion(double percent) {
            static double lately_perc = 0;

            if (!check_update()) {
                lately_perc = 0;
                static const StrT default_str =
                    formatter<txt_layut::align_left>(ratio_len, "0.00%");
                return default_str;
            }
            if (check_update() && check_full() && (percent-lately_perc) * 100.0 < 0.08)
                return {};
            lately_perc = percent;

            StrT proportion = std::to_string(percent * 100);
            proportion.resize(proportion.find('.') + 3);

            return formatter<txt_layut::align_left>(
                ratio_len-proportion.size(),
                std::move(proportion) + StrT(1, '%')
            );
        }
<<<<<<< HEAD
        /* will never return an empty string */
=======
        
        /// @brief Will never return an empty string.
>>>>>>> fafaa6e4
        __PGBAR_INLINE_FUNC__ StrT show_remain_task() {
            StrT total_str = std::to_string(total_tsk);
            SizeT size = total_str.size();
            return (
                formatter<txt_layut::align_right>(size, std::to_string(done_cnt)) +
                StrT(1, '/') + std::move(total_str)
            );
        }
<<<<<<< HEAD
        /* will never return an empty string */
=======
        
        /// @brief Will never return an empty string.
>>>>>>> fafaa6e4
        __PGBAR_INLINE_FUNC__ StrT show_rate(std::chrono::duration<SizeT, std::nano> interval) {
            using namespace std::chrono;
            static duration<SizeT, std::nano> invoke_interval {};

            if (!check_update()) {
                invoke_interval = {};
                static const StrT default_str =
                    formatter<txt_layut::align_center>(rate_len, "0.00 Hz");
                return default_str;
            }

            invoke_interval = (invoke_interval + interval) / 2; // each invoke interval
            SizeT frequency = invoke_interval.count() != 0 ? duration_cast<nanoseconds>(seconds(1)) / invoke_interval
                : ~static_cast<SizeT>(0); // The invoking rate is too fast to calculate.

            auto splice = [](double val) -> StrT {
                StrT str = std::to_string(val);
                str.resize(str.find('.') + 3); // Keep two decimal places.
                return str;
            };

            StrT rate {}; rate.reserve(rate_len);
            if (frequency < 1e3) // < 1Hz => '999.99 Hz'
                rate.append(splice(frequency) + StrT(" Hz"));
            else if (frequency < 1e6) // < 1 kHz => '999.99 kHz'
                rate.append(splice(frequency / 1e3) + StrT(" kHz"));
            else if (frequency < 1e9) // < 1 MHz => '999.99 MHz'
                rate.append(splice(frequency / 1e6) + StrT(" MHz"));
            else { // < 1 GHz => '> 1.00 GHz'
                double temp = frequency / 1e9;
                if (temp > 999.99) rate.append("> 1.00 GHz");
                else rate.append(splice(temp) + StrT(" GHz"));
            }

            return formatter<txt_layut::align_center>(rate_len, std::move(rate));
        }
<<<<<<< HEAD
=======
        
>>>>>>> fafaa6e4
        /* will never return an empty string */
        __PGBAR_INLINE_FUNC__ StrT show_time(std::chrono::duration<SizeT, std::nano> interval) {
            using namespace std::chrono;

            if (!check_update()) {
                static const StrT default_str =
                    formatter<txt_layut::align_center>(time_len, "0s < 99h");
                return default_str;
            }
            auto splice = [](double val) -> StrT {
                StrT str = std::to_string(val);
                str.resize(str.find('.')+2); // Keep one decimal places.
                return str;
            };
            auto to_time = [&splice](int64_t sec) -> StrT {
                if (sec < 60) // < 1 minute => 59s
                    return std::to_string(sec) + StrT(1, 's');
                else if (sec < 60*9) // < 9 minutes => 9.9m
                    return splice(static_cast<double>(sec) / 60.0) + StrT(1, 'm');
                else if (sec < 60*60) // >= 9 minutes => 59m
                    return std::to_string(sec / 60) + StrT(1, 'm');
                else if (sec < 60*60*9) // < 9 hour => 9.9h
                    return splice(static_cast<double>(sec)/(60.0*60.0)) + StrT(1, 'h');
                else { // >= 9 hour => 999h
                    if (sec > 60*60*99) return "99h";
                    else return std::to_string(sec/(60*60)) + StrT(1, 'h');
                }
            };

            return formatter<txt_layut::align_center>(
                time_len, to_time(duration_cast<seconds>(interval*done_cnt).count()) +
                StrT(" < ") + to_time(duration_cast<seconds>(interval*(total_tsk-done_cnt)).count())
            );
        }
        
        /// @brief Based on the value of `option` and bitwise operations,
        /// @brief determine which part of the string needs to be concatenated.
        /// @param percent The percentage of the current task execution.
        /// @return The progress bar that has been assembled but is pending output.
        __PGBAR_INLINE_FUNC__ std::pair<StrT, StrT>
        switch_feature(double percent, std::chrono::duration<SizeT, std::nano> interval) {
            static StrT backtrack {};
            static SizeT cnt_length = 0, total_length = 0, divi_cnt = 0;
            static bool has_status = false;
            if (!check_update()) {
                total_length = 0; divi_cnt = 0;
                has_status = false; // To determine whether to insert the strings `l_status` and `r_status`
                // Used to assist in calculating how many variable `division` need to be inserted.
                bool has_divi = false; 
                /* The progress bar has a different number of tasks each time it is restarted,
                 * so the `cnt_length` needs to be updated dynamically. */
<<<<<<< HEAD
                cnt_length = std::to_string(total_tsk).size()*2+1;
=======
                cnt_length = std::to_string(total_tsk).size() * 2 + 1;
>>>>>>> fafaa6e4

                auto update_dynamically = [&has_divi](SizeT len) {
                    total_length += len;
                    has_status = true;
                    if (has_divi) ++divi_cnt;
                    else has_divi = true;
                };

                if (option & style_opts::percentage)   update_dynamically(ratio_len);
                if (option & style_opts::task_counter) update_dynamically(cnt_length);
                if (option & style_opts::rate)         update_dynamically(rate_len);
                if (option & style_opts::countdown)    update_dynamically(time_len);

                total_length += divi_cnt * division.size();
                total_length += has_status ? l_status.size() + r_status.size() : 0;
                backtrack = bulk_copy(total_length, StrT(1, backspace));
            }

            enum class status {
                start, done,
                dis_bar, dis_perc, dis_cnt, dis_rate, dis_cntdwn
            } state = status::start;

            StrT status_str {};
            StrT bar_str {};

<<<<<<< HEAD
            bool will_dis_bar = false, has_invoked = check_update();
            auto goto_nxt = [
                &status_str, &will_dis_bar, has_invoked
=======
            bool will_dis_bar = false;
            auto goto_nxt = [
                &status_str, &will_dis_bar, this
>>>>>>> fafaa6e4
                ](status& now, status nxt) {
                if ((now == status::start && nxt != status::dis_bar) || // has status bar.
                    (now == status::dis_bar && nxt != status::done)) // ditto.
                    if (will_dis_bar || !check_update()) status_str.append(col_fmt + l_status);
                    else status_str.append(backtrack + col_fmt + l_status);
                else if (now != status::start && nxt != status::done)
                    status_str.append(division); // The `division` will be added during state machine jump.
                else if (nxt == status::done && has_status)
                    status_str.append(r_status + default_col);
                now = nxt;
            };

            style_opts::OptT opt = option;
            auto get_nxt = [&opt]() -> status {
                if (opt & style_opts::bar) { // it will be more simple if there is `co_yield`
                    opt &= ~style_opts::bar;
                    return status::dis_bar;
                } else if (opt & style_opts::percentage) {
                    opt &= ~style_opts::percentage;
                    return status::dis_perc;
                } else if (opt & style_opts::task_counter) {
                    opt &= ~style_opts::task_counter;
                    return status::dis_cnt;
                } else if (opt & style_opts::rate) {
                    opt &= ~style_opts::rate;
                    return status::dis_rate;
                } else if (opt & style_opts::countdown) {
                    opt &= ~style_opts::countdown;
                    return status::dis_cntdwn;
                } else return status::done;
            };

            /* The operations are the same in most states.
             * All diffcult operations are reflected in the state jump process. */
            do {
                StrT aped_str {};
                switch (state) {
                case status::start: {
                }   break; // nothing here, just skip it.
                case status::dis_bar: {
                    static StrT skip_bar {};
                    if (!check_update()) skip_bar = bulk_copy(bar_length, rightward);
                    bar_str = show_bar(percent); will_dis_bar = !bar_str.empty();
                    bar_str = bar_str.empty() ? bar_str : StrT(1, reboot) + std::move(bar_str);
                }   break;
                case status::dis_perc: {
                    static const StrT skip_perc {bulk_copy(ratio_len, rightward)};
                    aped_str = show_proportion(percent);
                    aped_str = aped_str.empty() ? skip_perc : aped_str;
                }   break;
                case status::dis_cnt: {
                    aped_str = show_remain_task();
                }   break;
                case status::dis_rate: {
                    aped_str = show_rate(interval);
                }   break;
                case status::dis_cntdwn: {
                    aped_str = show_time(std::move(interval));
                }   break;
                case status::done:
                default: break;
                }
                status_str.append(aped_str);
                goto_nxt(state, get_nxt());
            } while (state != status::done);

            return {bar_str, status_str};
        }

        /// @brief This function only will be invoked by the rendering thread.
        void rendering() {
            static bool done_flag = false;
            static std::chrono::duration<SizeT, std::nano> invoke_interval {};
            static std::chrono::system_clock::time_point first_invoked {};

            if (!check_update()) {
                done_flag = false;
                if (in_terminal) {
                    invoke_interval = {};
                    first_invoked = std::chrono::system_clock::now();
                    auto info = switch_feature(0, {});
                    *stream << info.first << info.second;
                }
                is_invoked = true;
                { // wake up the main thread
                    std::lock_guard<std::mutex> lock {mtx};
                    continue_signal = true;
                }
                cond_var.notify_one();
            }

            if (done_flag) return;

            if (in_terminal) {
                auto now = std::chrono::system_clock::now();
                invoke_interval = done_cnt != 0 ? (now - first_invoked) / done_cnt
                    : (now - first_invoked) / static_cast<SizeT>(1);

                double perc = done_cnt / static_cast<double>(total_tsk);
                auto info = switch_feature(perc, invoke_interval);

                *stream << info.first << info.second;
            }

            if (check_full()) {
                if (in_terminal) {
                    auto info = switch_feature(1, invoke_interval);
                    *stream << info.first << info.second << '\n';
                }
                done_flag = true;
                { // wake up the main thread
                    std::lock_guard<std::mutex> lock {mtx};
                    continue_signal = true;
                }
                cond_var.notify_one();
            }
        }

#ifdef __PGBAR_CXX20__
        template<ValidTaskT F>
#else
        template<typename F>
#endif
        __PGBAR_INLINE_FUNC__ void do_update(F&& invokable) {
#ifndef __PGBAR_CXX20__
            static_assert(
                std::is_same<typename std::result_of<F()>::type, void>::value,
                "F must be a callable object of type `void()`"
            );
#endif

            if (check_full())
                throw bad_pgbar {"bad_pgbar: updating a full progress bar"};
            else if (total_tsk == 0)
                throw bad_pgbar {"bad_pgbar: the number of tasks is zero"};
            if (!check_update()) {
                rndrer.active();
                { // wait for the rendering thread
                    std::unique_lock<std::mutex> lock {mtx};
                    continue_signal = false;
                    cond_var.wait(lock, [this]()-> bool { return continue_signal; });
                }
            }
            
            invokable();
            
            if (done_cnt >= total_tsk) {
                is_done = true;
                 { // wait for the rendering thread
                    std::unique_lock<std::mutex> lock {mtx};
                    continue_signal = false;
                    cond_var.wait(lock, [this]()-> bool { return continue_signal; });
                }
                continue_signal = false;
                rndrer.suspend(); // wait for sub thread to finish
            }
        }

    public:
        pgbar(pgbar&&) = delete;
        pgbar& operator=(pgbar&&) = delete;

        pgbar(SizeT _total_tsk, std::ostream& _ostream)
            : rndrer { [this]()-> void { this->rendering(); } } {
            stream    = &_ostream;
            todo_ch   = StrT(1, blank); done_ch = StrT(1, '#');
            l_bracket = StrT(1, '['); r_bracket = StrT(1, ']');
            step = 1; total_tsk = _total_tsk; done_cnt = 0;
            bar_length = 50; // default value
            option = style_opts::entire;
            in_terminal = check_output_stream();
            is_invoked = false; is_done = false;
            continue_signal = false;
        }
        pgbar(): pgbar(0, std::cerr) {} // default constructor
        pgbar(const pgbar& _other): pgbar() { // style copy
            stream      = _other.stream;
            todo_ch     = _other.todo_ch;
            done_ch     = _other.done_ch;
            l_bracket   = _other.l_bracket;
            r_bracket   = _other.r_bracket;
            in_terminal = check_output_stream();
            option = _other.option;
        }
        ~pgbar() {}

        bool check_update() const noexcept
            { return is_invoked; }
        bool check_full() const noexcept
            { return is_done; }
        /// @brief Reset pgbar obj, EXCLUDING the total number of tasks.
        pgbar& reset() {
            done_cnt = 0; is_done = false;
            is_invoked = false;
            continue_signal = false;
            rndrer.suspend();
            return *this;
        }
        /// @brief Set the output stream object.
        pgbar& set_ostream(std::ostream& _ostream) noexcept {
            if (check_update()) return *this;
            stream = &_ostream;
            in_terminal = check_output_stream();
            return *this;
        }
        /// @brief Set the number of steps the counter is updated each time `update()` is called.
        /// @throw If the `_step` is 0, it will throw an `bad_pgbar`.
        pgbar& set_step(SizeT _step) {
            if (check_update()) return *this;
            else if (_step == 0) throw bad_pgbar {"bad_pgbar: zero step"};
            step = _step; return *this;
        }
        /// @brief Set the number of tasks to be updated.
        /// @throw If the `_total_tsk` is 0, it will throw an `bad_pgbar`.
        pgbar& set_task(SizeT _total_tsk) {
            if (check_update()) return *this;
            else if (_total_tsk == 0)
                throw bad_pgbar {"bad_pgbar: the number of tasks is zero"};
            total_tsk = _total_tsk; return *this;
        }
        /// @brief Set the TODO characters in the progress bar.
        pgbar& set_done_char(StrT _done_ch) noexcept {
            if (check_update()) return *this;
            done_ch = std::move(_done_ch);
            return *this;
        }
        /// @brief Set the DONE characters in the progress bar.
        pgbar& set_todo_char(StrT _todo_ch) noexcept {
            if (check_update()) return *this;
            todo_ch = std::move(_todo_ch);
            return *this;
        }
        /// @brief Set the left bracket of the progress bar.
        pgbar& set_left_bracket(StrT _l_bracket) noexcept {
            if (check_update()) return *this;
            l_bracket = std::move(_l_bracket);
            return *this;
        }
        /// @brief Set the right bracket of the progress bar.
        pgbar& set_right_bracket(StrT _r_bracket) noexcept {
            if (check_update()) return *this;
            r_bracket = std::move(_r_bracket);
            return *this;
        }
        /// @brief Set the length of the progress bar.
        pgbar& set_bar_length(SizeT _length) noexcept {
            if (check_update()) return *this;
            bar_length = _length; return *this;
        }
        /// @brief Select the display style by using bit operations.
        pgbar& set_style(style_opts::OptT _selection) noexcept {
            if (check_update()) return *this;
            option = _selection; return *this;
        }
        /// @brief Copy the style options from the other bar object.
        /// @param _other The other bar object.
        pgbar& operator=(const pgbar& _other) {
            if (this == &_other || check_update())
                return *this;
            stream      = _other.stream;
            todo_ch     = _other.todo_ch;
            done_ch     = _other.done_ch;
            l_bracket   = _other.l_bracket;
            r_bracket   = _other.r_bracket;
            in_terminal = check_output_stream();
            option = _other.option;
            return *this;
        }

<<<<<<< HEAD
        /* Update progress bar. */
        void update() {
            static std::chrono::duration<SizeT, std::nano> invoke_interval {};
            static std::chrono::system_clock::time_point first_invoked {}, lately_called {};
            static constexpr std::chrono::milliseconds refresh_rate {40}; // 25 Hz

            if (check_full()) throw bad_pgbar {"bad_pgbar: updating a full progress bar"};
            else if (total_tsk == 0) throw bad_pgbar {"bad_pgbar: the number of tasks is zero"};
            if (!check_update()) {
                if (step == 0) throw bad_pgbar {"bad_pgbar: zero step"};
                invoke_interval = {};
                first_invoked = lately_called = std::chrono::system_clock::now();
                auto info = switch_feature(0, {});
                *stream << info.first << info.second;
                is_invoked = true;
            }
            done_cnt += step;

            auto now = std::chrono::system_clock::now();
            if (done_cnt != total_tsk && now-lately_called < refresh_rate)
                return; // The refresh rate is capped at 25 Hz.
            invoke_interval = (now - first_invoked) / done_cnt;
            lately_called = std::move(now);

            double perc = done_cnt / static_cast<double>(total_tsk);
            auto info = switch_feature(perc, std::move(invoke_interval));

            *stream << info.first;
            *stream << info.second;
            if (done_cnt >= total_tsk) {
                is_done = true;
                *stream << '\n';
            }
=======
        /// @brief Update progress bar.
        void update()
            { do_update([&]()-> void { done_cnt += step; }); }

        /// @brief Ignore the effect of `set_step()`, increment forward several progresses, 
        /// @brief and any `next_step` portions that exceed the total number of tasks are ignored.
        /// @param next_step The number that will increment forward the progresses.
        void update(SizeT next_step) {
            do_update([&]()-> void {
                done_cnt += done_cnt + next_step <= total_tsk ? next_step :
                    total_tsk - done_cnt;
            });
>>>>>>> fafaa6e4
        }
    };

    template<typename RenderT>
    const typename pgbar<RenderT>::StrT pgbar<RenderT>::rightward {"\033[C"};
    template<typename RenderT>
    const typename pgbar<RenderT>::StrT pgbar<RenderT>::l_status {"[ "};
    template<typename RenderT>
    const typename pgbar<RenderT>::StrT pgbar<RenderT>::r_status {" ]"};
    template<typename RenderT>
    const typename pgbar<RenderT>::StrT pgbar<RenderT>::division  {" | "};
    template<typename RenderT>
    const typename pgbar<RenderT>::StrT pgbar<RenderT>::col_fmt {__PGBAR_COL__};
    template<typename RenderT>
    const typename pgbar<RenderT>::StrT pgbar<RenderT>::default_col {__PGBAR_DEFAULT_COL__};

} // namespace pgbar

#undef __PGBAR_WIN__
#undef __PGBAR_UNIX__
#undef __PGBAR_UNKNOW_PLATFORM__

#undef __PGBAR_CXX14__
#undef __PGBAR_CXX17__
#undef __PGBAR_CXX20__

#undef __PGBAR_COL__
#undef __PGBAR_DEFAULT_COL__
#undef __PGBAR_IF_CONSTEXPR__
#undef __PGBAR_INLINE_FUNC__

#endif // __PROGRESSBAR_HPP__<|MERGE_RESOLUTION|>--- conflicted
+++ resolved
@@ -275,7 +275,7 @@
         __PGBAR_INLINE_FUNC__ StrT show_bar(double percent) {
             static double lately_perc = 0;
 
-            if (check_update() && check_full() && (percent-lately_perc) * 100.0 < 1.0)
+            if (check_update() && done_cnt != total_tsk && (percent-lately_perc) * 100.0 < 1.0)
                 return {};
 
             StrT buf {}; buf.reserve(l_bracket.size() + r_bracket.size() + bar_length + 1);
@@ -309,12 +309,8 @@
                 std::move(proportion) + StrT(1, '%')
             );
         }
-<<<<<<< HEAD
-        /* will never return an empty string */
-=======
         
         /// @brief Will never return an empty string.
->>>>>>> fafaa6e4
         __PGBAR_INLINE_FUNC__ StrT show_remain_task() {
             StrT total_str = std::to_string(total_tsk);
             SizeT size = total_str.size();
@@ -323,12 +319,8 @@
                 StrT(1, '/') + std::move(total_str)
             );
         }
-<<<<<<< HEAD
-        /* will never return an empty string */
-=======
         
         /// @brief Will never return an empty string.
->>>>>>> fafaa6e4
         __PGBAR_INLINE_FUNC__ StrT show_rate(std::chrono::duration<SizeT, std::nano> interval) {
             using namespace std::chrono;
             static duration<SizeT, std::nano> invoke_interval {};
@@ -365,10 +357,7 @@
 
             return formatter<txt_layut::align_center>(rate_len, std::move(rate));
         }
-<<<<<<< HEAD
-=======
         
->>>>>>> fafaa6e4
         /* will never return an empty string */
         __PGBAR_INLINE_FUNC__ StrT show_time(std::chrono::duration<SizeT, std::nano> interval) {
             using namespace std::chrono;
@@ -420,11 +409,7 @@
                 bool has_divi = false; 
                 /* The progress bar has a different number of tasks each time it is restarted,
                  * so the `cnt_length` needs to be updated dynamically. */
-<<<<<<< HEAD
-                cnt_length = std::to_string(total_tsk).size()*2+1;
-=======
                 cnt_length = std::to_string(total_tsk).size() * 2 + 1;
->>>>>>> fafaa6e4
 
                 auto update_dynamically = [&has_divi](SizeT len) {
                     total_length += len;
@@ -451,15 +436,9 @@
             StrT status_str {};
             StrT bar_str {};
 
-<<<<<<< HEAD
-            bool will_dis_bar = false, has_invoked = check_update();
-            auto goto_nxt = [
-                &status_str, &will_dis_bar, has_invoked
-=======
             bool will_dis_bar = false;
             auto goto_nxt = [
-                &status_str, &will_dis_bar, this
->>>>>>> fafaa6e4
+                &status_str, &will_dis_bar, this,
                 ](status& now, status nxt) {
                 if ((now == status::start && nxt != status::dis_bar) || // has status bar.
                     (now == status::dis_bar && nxt != status::done)) // ditto.
@@ -729,41 +708,6 @@
             return *this;
         }
 
-<<<<<<< HEAD
-        /* Update progress bar. */
-        void update() {
-            static std::chrono::duration<SizeT, std::nano> invoke_interval {};
-            static std::chrono::system_clock::time_point first_invoked {}, lately_called {};
-            static constexpr std::chrono::milliseconds refresh_rate {40}; // 25 Hz
-
-            if (check_full()) throw bad_pgbar {"bad_pgbar: updating a full progress bar"};
-            else if (total_tsk == 0) throw bad_pgbar {"bad_pgbar: the number of tasks is zero"};
-            if (!check_update()) {
-                if (step == 0) throw bad_pgbar {"bad_pgbar: zero step"};
-                invoke_interval = {};
-                first_invoked = lately_called = std::chrono::system_clock::now();
-                auto info = switch_feature(0, {});
-                *stream << info.first << info.second;
-                is_invoked = true;
-            }
-            done_cnt += step;
-
-            auto now = std::chrono::system_clock::now();
-            if (done_cnt != total_tsk && now-lately_called < refresh_rate)
-                return; // The refresh rate is capped at 25 Hz.
-            invoke_interval = (now - first_invoked) / done_cnt;
-            lately_called = std::move(now);
-
-            double perc = done_cnt / static_cast<double>(total_tsk);
-            auto info = switch_feature(perc, std::move(invoke_interval));
-
-            *stream << info.first;
-            *stream << info.second;
-            if (done_cnt >= total_tsk) {
-                is_done = true;
-                *stream << '\n';
-            }
-=======
         /// @brief Update progress bar.
         void update()
             { do_update([&]()-> void { done_cnt += step; }); }
@@ -776,7 +720,6 @@
                 done_cnt += done_cnt + next_step <= total_tsk ? next_step :
                     total_tsk - done_cnt;
             });
->>>>>>> fafaa6e4
         }
     };
 
